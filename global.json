﻿{
  "sdk": {
<<<<<<< HEAD
    "version": "2.1.300-preview1"
=======
    "version": "2.1.101"
>>>>>>> 2a7cca38
  }
}<|MERGE_RESOLUTION|>--- conflicted
+++ resolved
@@ -1,9 +1,5 @@
-﻿{
+{
   "sdk": {
-<<<<<<< HEAD
     "version": "2.1.300-preview1"
-=======
-    "version": "2.1.101"
->>>>>>> 2a7cca38
   }
 }